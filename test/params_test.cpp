/*
 * Copyright (c) 2020-2022 University of Michigan.
 *
 */
#include "green/params/params.h"

#include <catch2/catch_test_macros.hpp>

using namespace std::string_literals;

enum myenum { GREEN, BLACK, YELLOW };

TEST_CASE("Params") {
  SECTION("Test Init") {
    auto p = green::params::params("DESCR");
    REQUIRE(p.description() == "DESCR");
  }

  SECTION("String parser") {
    SECTION("SIMPLE") {
      std::string args  = "test --a 33";
      auto [argc, argv] = green::params::get_argc_argv(args);
      REQUIRE(argc == 3);
    }
    SECTION("Long name") {
      std::string args  = "test    --a \"33 and some space\"";
      auto [argc, argv] = green::params::get_argc_argv(args);
      REQUIRE(argc == 3);
    }
    SECTION("Long name with single quote") {
      std::string args  = "test --a '33 and some space'";
      auto [argc, argv] = green::params::get_argc_argv(args);
      REQUIRE(argc == 3);
    }
    SECTION("Long name with mixed quote") {
      std::string args  = "test --a '33 \"and some\" space'";
      auto [argc, argv] = green::params::get_argc_argv(args);
      REQUIRE(argc == 3);
    }
    SECTION("Unmatched quote error") {
      std::string args = "test --a '33 and some space";
      REQUIRE_THROWS_AS(green::params::get_argc_argv(args), green::params::params_str_parse_error);
    }
  }

  SECTION("Parse Parameters") {
    auto        p    = green::params::params("DESCR");
    std::string args = "test --a 33";
    p.define<int>("a", "A value");
    p.define<int>("b", "B value", 5);
    p.define<int>("c", "C value");
    p.parse(args);
    int  a = p["a"];
    long b = p["b"];
    int  c;
    REQUIRE(a == 33);
    REQUIRE(b == 5);
    REQUIRE_THROWS_AS(c = p["c"], green::params::params_value_error);
  }

  SECTION("Nonexisting INI File") {
    auto        p    = green::params::params("DESCR");
    std::string args = "test --a 33 BLABLABLA";
    p.define<int>("a", "value");
    REQUIRE_THROWS_AS(p.parse(args), green::params::params_inifile_error);
  }

  SECTION("Parse Parameters from File") {
    SECTION("Only with file") {
      auto        p       = green::params::params("DESCR");
      std::string inifile = TEST_PATH + "/test.ini"s;
      std::string args    = "test " + inifile;
      p.define<int>("AA", "value from file");
      p.parse(args);
      int a = p["AA"];
      REQUIRE(a == 123);
    }
    auto        p       = green::params::params("DESCR");
    std::string inifile = TEST_PATH + "/test.ini"s;
    std::string args    = "test " + inifile + " --a 33 BLABLABLA";
    p.define<int>("AA", "value from file");
    p.define<int>("AAA.AA", "value from file section", 5);
    p.parse(args);
    int  a = p["AA"];
    long b = p["AAA.AA"];
    REQUIRE(a == 123);
    REQUIRE(b == 345);
  }

  SECTION("Nonexisting Argument") {
    auto        p    = green::params::params("DESCR");
    std::string args = "test --a 33";
    p.define<int>("a", "value");
    p.parse(args);
    REQUIRE_THROWS_AS(p["b"], green::params::params_notfound_error);
  }

  SECTION("Argument without default value") {
    auto        p    = green::params::params("DESCR");
    std::string args = "test";
    p.define<int>("a", "value");
    p.parse(args);
    REQUIRE_THROWS_AS(p["a"], green::params::params_value_error);
  }

  SECTION("Redefine Parameters from File") {
    auto        p       = green::params::params("DESCR");
    std::string inifile = TEST_PATH + "/test.ini"s;
    std::string args    = "test " + inifile + " --AA 33 --AAA.AA=4";
    p.define<int>("AA", "value from file");
    p.define<int>("AAA.AA", "value from file section", 5);
    p.parse(args);
    int  a = p["AA"];
    long b = p["AAA.AA"];
    REQUIRE(a == 33);
    REQUIRE(b == 4);
  }

  SECTION("Different Types") {
    auto        p       = green::params::params("DESCR");
    std::string inifile = TEST_PATH + "/test.ini"s;
    std::string args    = "test " + inifile + " --STRING.VEC=AA,BB,CC -Z r";
    p.define<std::string>("STRING.X,Y", "value from file");
    p.define<std::string>("XXX,YY,Z", "value from file");
    p.define<std::string>("STRING.Y", "value from file section");
    p.define<std::vector<std::string>>("STRING.VEC", "vector value");
    p.define<std::vector<std::string>>("STRING.VEC2", "vector value");
    p.define<myenum>("ENUMTYPE", "value from file section", BLACK);
    p.parse(args);
    std::string              a    = p["STRING.X"];
    std::string              b    = p["STRING.Y"];
    std::vector<std::string> vec  = p["STRING.VEC"];
    std::vector<std::string> vec2 = p["STRING.VEC2"];
    REQUIRE(vec.size() == 3);
    REQUIRE(vec2.size() == 4);
    REQUIRE(vec[0] == "AA");
    int c;
    int d;
    REQUIRE(a == "123456");
    REQUIRE(b == "ALPHA");
    REQUIRE_NOTHROW(c = p["STRING.X"]);
    REQUIRE(std::string(p["XXX"]) == "r"s);
    REQUIRE(c == 123456);
    REQUIRE_THROWS_AS(d = p["STRING.Y"], green::params::params_convert_error);
  }

  SECTION("Help") {
    auto        p       = green::params::params("DESCR");
    std::string inifile = TEST_PATH + "/test.ini"s;
    std::string args    = "test -?";  // + inifile;
    p.define<myenum>("ENUMTYPE", "value from file section", BLACK);
    REQUIRE_FALSE(p.parse(args));
  }

  SECTION("Add Definition") {
    SECTION("Parse before definitons") {
      auto        p    = green::params::params("DESCR");
      std::string args = "test --A 2 --C 3 --D 4";
      REQUIRE_NOTHROW(p.parse(args));
      p.define<int>("A", "value from command line");
      REQUIRE_NOTHROW(p.build());
      int a = p["A"];
      REQUIRE(a == 2);
    }
    auto        p       = green::params::params("DESCR");
    std::string inifile = TEST_PATH + "/test.ini"s;
    std::string args    = "test " + inifile + "  ";
    p.parse(args);
    p.define<int>("A", "value from command line");
    p.define<std::string>("STRING.X", "value from file");
    p.define<std::string>("STRING.Y", "value from file section");
    p.define<myenum>("ENUMTYPE", "value from file section", BLACK);
    std::string a = p["STRING.X"];
    std::string b = p["STRING.Y"];
    int         A;
    REQUIRE_THROWS_AS(A = p["A"], green::params::params_value_error);
    myenum x = p["ENUMTYPE"];
    REQUIRE(a == "123456");
    REQUIRE(b == "ALPHA");
    REQUIRE(x == BLACK);
  }
#ifndef NDEBUG
  SECTION("Access Not Parsed") {
    auto        p       = green::params::params("DESCR");
    std::string inifile = TEST_PATH + "/test.ini"s;
    std::string args    = "test " + inifile;
    p.define<std::string>("STRING.X", "value from file");
    p.define<std::string>("STRING.Y", "value from file section");
    p.define<myenum>("ENUMTYPE", "value from file section", BLACK);
    REQUIRE_THROWS_AS(p.print(), green::params::params_notparsed_error);
    REQUIRE_THROWS_AS(p.help(), green::params::params_notparsed_error);
  }

  SECTION("Const access Not Built") {
    auto        p       = green::params::params("DESCR");
    std::string inifile = TEST_PATH + "/test.ini"s;
    std::string args    = "test " + inifile;
    p.define<std::string>("STRING.X", "value from file");
    p.define<std::string>("STRING.Y", "value from file section");
    p.parse(args);
    p.define<myenum>("ENUMTYPE", "value from file section", BLACK);
    const green::params::params& p2 = p;
    REQUIRE_THROWS_AS(p2["STRING.X"], green::params::params_notbuilt_error);
    p["STRING.X"];
    REQUIRE_NOTHROW(p2["STRING.X"]);
    REQUIRE(std::string(p2["STRING.X"]) == "123456"s);
  }
#endif
  SECTION("Redefinition") {
    auto        p    = green::params::params("DESCR");
    std::string args = "test -X 12 --TTT 45";
    p.define<int>("X,XXX,ZZZ", "value from file");
    p.define<int>("Y,YYY,WWW", "value from file");
    p.define<int>("A", "non-optional value");
    p.define<int>("K", "optional value", 10);
    REQUIRE_THROWS_AS(p.define<long>("X", "redefined X"), green::params::params_redefinition_error);
    REQUIRE_THROWS_AS(p.define<long>("XXX", "redefined X"), green::params::params_redefinition_error);
    REQUIRE_THROWS_AS(p.define<long>("ZZZ", "redefined X"), green::params::params_redefinition_error);
    REQUIRE_NOTHROW(p.define<int>("X", "redefined X"));
    REQUIRE_NOTHROW(p.define<int>("XXX", "redefined X"));
    REQUIRE_NOTHROW(p.define<int>("ZZZ", "redefined X"));
    REQUIRE_THROWS_AS(p.define<int>("X,Y", "redefined X"), green::params::params_redefinition_error);
    REQUIRE_NOTHROW(p.define<int>("X,XXX", "redefined X"));
    REQUIRE_NOTHROW(p.define<int>("X,XXX,QQQ", "redefined X"));
    REQUIRE_NOTHROW(p.define<int>("Y,TTT", "redefined Y"));
    p.define<int>("A,B", "make optional", 1);
    p.define<int>("M,K", "should still be optional");
    p.parse(args);
    REQUIRE(int(p["X"]) == int(p["QQQ"]));
    REQUIRE(int(p["Y"]) == 45);
    REQUIRE(int(p["A"]) == 1);
    REQUIRE(int(p["K"]) == 10);
  }

<<<<<<< HEAD
  SECTION("Params Set") {
    auto        p    = green::params::params("DESCR");
    std::string args = "test";
    p.define<int>("X,XXX,ZZZ", "value 1", 1);
    p.define<int>("Y,YYY,WWW", "value 2", 2);
    p.define<int>("A", "value 3", 3);
    p.define<int>("K", "value 4", 10);
    REQUIRE(p.params_set().size() == 4);
    p.parse(args);
    p.define<int>("X,XXX,QQQ", "redefined X");
    REQUIRE(p.params_set().size() == 4);
    p.parse(args);
    p.define<int>("A,B", "redefined A");
    p.define<int>("C", "define C");
    REQUIRE(p.params_set().size() == 5);
=======
  SECTION("Convert default value") {
    auto        p    = green::params::params("DESCR");
    std::string args = "test ";
    p.define<int>("AA", "value from file");
    std::vector<int> def{1, 2, 3, 4};
    p.define<std::vector<int>>("VEC", "value from file", def);
    p.parse(args);
    const auto& p2 = p;
    REQUIRE_THROWS_AS(long(p["AA"]), green::params::params_value_error);
    REQUIRE_THROWS_AS(long(p["AAA"]), green::params::params_notfound_error);
    REQUIRE_THROWS_AS(long(p2["AA"]), green::params::params_value_error);
    REQUIRE_THROWS_AS(long(p2["AAA"]), green::params::params_notfound_error);
    std::vector<long> vec_long = p["VEC"];
    REQUIRE(std::equal(def.begin(), def.end(), vec_long.begin()));
  }

  SECTION("Check help and print don't throw") {
    auto        p    = green::params::params("DESCR");
    std::string args = "test ";
    p.parse(args);
    REQUIRE_NOTHROW(p.help());
    REQUIRE_NOTHROW(p.print());
>>>>>>> 4c42db8e
  }
}<|MERGE_RESOLUTION|>--- conflicted
+++ resolved
@@ -232,23 +232,6 @@
     REQUIRE(int(p["K"]) == 10);
   }
 
-<<<<<<< HEAD
-  SECTION("Params Set") {
-    auto        p    = green::params::params("DESCR");
-    std::string args = "test";
-    p.define<int>("X,XXX,ZZZ", "value 1", 1);
-    p.define<int>("Y,YYY,WWW", "value 2", 2);
-    p.define<int>("A", "value 3", 3);
-    p.define<int>("K", "value 4", 10);
-    REQUIRE(p.params_set().size() == 4);
-    p.parse(args);
-    p.define<int>("X,XXX,QQQ", "redefined X");
-    REQUIRE(p.params_set().size() == 4);
-    p.parse(args);
-    p.define<int>("A,B", "redefined A");
-    p.define<int>("C", "define C");
-    REQUIRE(p.params_set().size() == 5);
-=======
   SECTION("Convert default value") {
     auto        p    = green::params::params("DESCR");
     std::string args = "test ";
@@ -271,6 +254,22 @@
     p.parse(args);
     REQUIRE_NOTHROW(p.help());
     REQUIRE_NOTHROW(p.print());
->>>>>>> 4c42db8e
+  }
+
+  SECTION("Params Set") {
+    auto        p    = green::params::params("DESCR");
+    std::string args = "test";
+    p.define<int>("X,XXX,ZZZ", "value 1", 1);
+    p.define<int>("Y,YYY,WWW", "value 2", 2);
+    p.define<int>("A", "value 3", 3);
+    p.define<int>("K", "value 4", 10);
+    REQUIRE(p.params_set().size() == 4);
+    p.parse(args);
+    p.define<int>("X,XXX,QQQ", "redefined X");
+    REQUIRE(p.params_set().size() == 4);
+    p.parse(args);
+    p.define<int>("A,B", "redefined A");
+    p.define<int>("C", "define C");
+    REQUIRE(p.params_set().size() == 5);
   }
 }